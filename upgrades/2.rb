--- conflicted
+++ resolved
@@ -1,6 +1,5 @@
-<<<<<<< HEAD
 # frozen_string_literal: true
-=======
+
 # Copyright (c) 2018 Yegor Bugayenko
 #
 # Permission is hereby granted, free of charge, to any person obtaining a copy
@@ -20,7 +19,6 @@
 # LIABILITY, WHETHER IN AN ACTION OF CONTRACT, TORT OR OTHERWISE, ARISING FROM,
 # OUT OF OR IN CONNECTION WITH THE SOFTWARE OR THE USE OR OTHER DEALINGS IN THE
 # SOFTWARE.
->>>>>>> 1e1b624a
 
 # https://github.com/zold-io/zold/issues/358
 # rename all wallets from their current names into *.z
