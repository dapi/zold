--- conflicted
+++ resolved
@@ -93,13 +93,8 @@
       end
       uri = "/wallet/#{id}"
       response = r.http(uri).put(content, timeout: 2 + content.length * 0.01 / 1024)
-<<<<<<< HEAD
-      @wallets.find(id) do |wallet|
+      @wallets.acq(id) do |wallet|
         if response.status == 304
-=======
-      @wallets.acq(id) do |wallet|
-        if response.code == '304'
->>>>>>> d3cec1d0
           @log.info("#{r}: same version of #{wallet.mnemo} there, in #{Age.new(start, limit: 0.5)}")
           return 0
         end
