--- conflicted
+++ resolved
@@ -74,13 +74,8 @@
       strength = opts[:strength]
       raise "Invalid strength: #{strength}" if strength <= 0 || strength > 8
       score = Zold::Score.new(
-<<<<<<< HEAD
         time: Time.parse(opts[:time]), host: opts[:host], port: opts[:port].to_i,
         invoice: opts[:invoice], strength: strength
-=======
-        Time.parse(opts[:time]), opts[:host], opts[:port].to_i,
-        opts[:invoice], strength: strength
->>>>>>> a6776565
       )
       loop do
         msg = score.to_s
