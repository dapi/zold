--- conflicted
+++ resolved
@@ -95,13 +95,8 @@
     end
 
     def hash
-<<<<<<< HEAD
       raise 'Score has zero value, there is no hash' if suffixes.empty?
       suffixes.reduce(prefix) do |pfx, suffix|
-=======
-      raise 'Score has zero value, there is no hash' if @suffixes.empty?
-      @suffixes.reduce(prefix) do |pfx, suffix|
->>>>>>> a6776565
         OpenSSL::Digest::SHA256.new("#{pfx} #{suffix}").hexdigest
       end
     end
