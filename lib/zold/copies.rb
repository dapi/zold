# Copyright (c) 2018 Yegor Bugayenko
#
# Permission is hereby granted, free of charge, to any person obtaining a copy
# of this software and associated documentation files (the 'Software'), to deal
# in the Software without restriction, including without limitation the rights
# to use, copy, modify, merge, publish, distribute, sublicense, and/or sell
# copies of the Software, and to permit persons to whom the Software is
# furnished to do so, subject to the following conditions:
#
# The above copyright notice and this permission notice shall be included in all
# copies or substantial portions of the Software.
#
# THE SOFTWARE IS PROVIDED 'AS IS', WITHOUT WARRANTY OF ANY KIND, EXPRESS OR
# IMPLIED, INCLUDING BUT NOT LIMITED TO THE WARRANTIES OF MERCHANTABILITY,
# FITNESS FOR A PARTICULAR PURPOSE AND NONINFINGEMENT. IN NO EVENT SHALL THE
# AUTHORS OR COPYRIGHT HOLDERS BE LIABLE FOR ANY CLAIM, DAMAGES OR OTHER
# LIABILITY, WHETHER IN AN ACTION OF CONTRACT, TORT OR OTHERWISE, ARISING FROM,
# OUT OF OR IN CONNECTION WITH THE SOFTWARE OR THE USE OR OTHER DEALINGS IN THE
# SOFTWARE.

require 'time'
require 'csv'
require_relative 'atomic_file'
require_relative 'log'
require_relative 'wallet'

# The list of copies.
# Author:: Yegor Bugayenko (yegor256@gmail.com)
# Copyright:: Copyright (c) 2018 Yegor Bugayenko
# License:: MIT
module Zold
  # All copies
  class Copies
    def initialize(dir, log: Log::Quiet.new)
      raise 'Dir can\'t be nil' if dir.nil?
      @dir = dir
      raise 'Log can\'t be nil' if log.nil?
      @log = log
      @mutex = Mutex.new
    end

    def root
      File.join(@dir, '..')
    end

    def to_s
      File.basename(@dir)
    end

    def clean
      @mutex.synchronize do
        list = load
        list.reject! { |s| s[:time] < Time.now - 24 * 60 * 60 }
        save(list)
        deleted = 0
        Dir.new(@dir).select { |f| File.basename(f, Wallet::EXTENSION) =~ /^[0-9]+$/ }.each do |f|
          next unless list.find { |s| s[:name] == File.basename(f, Wallet::EXTENSION) }.nil?
          file = File.join(@dir, f)
          size = File.size(file)
          File.delete(file)
          @log.debug("Copy ##{f} deleted: #{size}b")
          deleted += 1
        end
        deleted
      end
    end

    def remove(host, port)
      @mutex.synchronize do
        save(load.reject { |s| s[:host] == host && s[:port] == port })
      end
    end

    # Returns the name of the copy
    def add(content, host, port, score, time = Time.now)
      raise "Content can't be empty" if content.empty?
      raise 'TCP port must be of type Integer' unless port.is_a?(Integer)
      raise "TCP port can't be negative: #{port}" if port.negative?
      raise 'Time must be of type Time' unless time.is_a?(Time)
      raise "Time must be in the past: #{time}" if time > Time.now
      raise 'Score must be Integer' unless score.is_a?(Integer)
<<<<<<< HEAD
      raise "Score can't be negative: #{score}" if score.negative?
      FileUtils.mkdir_p(@dir)
      list = load
      target = list.find do |s|
        f = File.join(@dir, s[:name])
        File.exist?(f) && AtomicFile.new(f).read == content
      end
      if target.nil?
        max = Dir.new(@dir)
          .select { |f| f =~ /^[0-9]+$/ }
          .map(&:to_i)
          .max
        max = 0 if max.nil?
        name = (max + 1).to_s
        AtomicFile.new(File.join(@dir, name)).write(content)
      else
        name = target[:name]
=======
      raise "Score can't be negative: #{score}" if score < 0
      @mutex.synchronize do
        FileUtils.mkdir_p(@dir)
        list = load
        target = list.find do |s|
          f = File.join(@dir, "#{s[:name]}#{Wallet::EXTENSION}")
          File.exist?(f) && AtomicFile.new(f).read == content
        end
        if target.nil?
          max = Dir.new(@dir)
            .select { |f| File.basename(f, Wallet::EXTENSION) =~ /^[0-9]+$/ }
            .map(&:to_i)
            .max
          max = 0 if max.nil?
          name = (max + 1).to_s
          AtomicFile.new(File.join(@dir, "#{name}#{Wallet::EXTENSION}")).write(content)
        else
          name = target[:name]
        end
        list.reject! { |s| s[:host] == host && s[:port] == port }
        list << {
          name: name,
          host: host,
          port: port,
          score: score,
          time: time
        }
        save(list)
        name
>>>>>>> 9ff7be46
      end
    end

    def all
      @mutex.synchronize do
        load.group_by { |s| s[:name] }.map do |name, scores|
          {
            name: name,
            path: File.join(@dir, "#{name}#{Wallet::EXTENSION}"),
            score: scores.select { |s| s[:time] > Time.now - 24 * 60 * 60 }
              .map { |s| s[:score] }
              .inject(&:+) || 0
          }
        end.select { |c| File.exist?(c[:path]) }.sort_by { |c| c[:score] }.reverse
      end
    end

    private

    def load
      FileUtils.mkdir_p(File.dirname(file))
      FileUtils.touch(file)
      CSV.read(file).map do |s|
        {
          name: s[0],
          host: s[1],
          port: s[2].to_i,
          score: s[3].to_i,
          time: Time.parse(s[4])
        }
      end
    end

    def save(list)
      AtomicFile.new(file).write(
        list.map do |r|
          [
            r[:name], r[:host],
            r[:port], r[:score],
            r[:time].utc.iso8601
          ].join(',')
        end.join("\n")
      )
    end

    def file
      File.join(@dir, "scores#{Wallet::EXTENSION}")
    end
  end
end<|MERGE_RESOLUTION|>--- conflicted
+++ resolved
@@ -79,26 +79,7 @@
       raise 'Time must be of type Time' unless time.is_a?(Time)
       raise "Time must be in the past: #{time}" if time > Time.now
       raise 'Score must be Integer' unless score.is_a?(Integer)
-<<<<<<< HEAD
       raise "Score can't be negative: #{score}" if score.negative?
-      FileUtils.mkdir_p(@dir)
-      list = load
-      target = list.find do |s|
-        f = File.join(@dir, s[:name])
-        File.exist?(f) && AtomicFile.new(f).read == content
-      end
-      if target.nil?
-        max = Dir.new(@dir)
-          .select { |f| f =~ /^[0-9]+$/ }
-          .map(&:to_i)
-          .max
-        max = 0 if max.nil?
-        name = (max + 1).to_s
-        AtomicFile.new(File.join(@dir, name)).write(content)
-      else
-        name = target[:name]
-=======
-      raise "Score can't be negative: #{score}" if score < 0
       @mutex.synchronize do
         FileUtils.mkdir_p(@dir)
         list = load
@@ -127,7 +108,6 @@
         }
         save(list)
         name
->>>>>>> 9ff7be46
       end
     end
 
