--- conflicted
+++ resolved
@@ -36,12 +36,8 @@
 # License:: MIT
 module Zold
   # All remotes
-<<<<<<< HEAD
-  class Remotes
+  class Remotes < Dry::Struct
     attr_reader :mtime
-=======
-  class Remotes < Dry::Struct
->>>>>>> b5f8bbe4
     # The default TCP port all nodes are supposed to use.
     PORT = 4096
 
@@ -119,18 +115,6 @@
       end
     end
 
-<<<<<<< HEAD
-    def initialize(file, network: 'test')
-      raise 'File can\'t be nil' if file.nil?
-      @file = file
-      raise 'Network can\'t be nil' if network.nil?
-      @network = network
-      @mutex = Mutex.new
-      @mtime = nil
-    end
-
-=======
->>>>>>> b5f8bbe4
     def all
       list = load
       max_score = list.map { |r| r[:score] }.max || 0
@@ -259,14 +243,9 @@
     end
 
     def load
-<<<<<<< HEAD
-      @mtime = File.mtime(file)
-      @mutex.synchronize do
-        raw = CSV.read(file).map do |row|
-=======
+      @mtime = File.mtime(_file)
       _mutex.synchronize do
-        raw = CSV.read(_file).map do |r|
->>>>>>> b5f8bbe4
+        raw = CSV.read(_file).map do |row|
           {
             host: row[0],
             port: row[1].to_i,
@@ -294,7 +273,7 @@
           end.join("\n")
         )
       end
-      @mtime = File.mtime(file)
+      @mtime = File.mtime(_file)
     end
 
     def _mutex
