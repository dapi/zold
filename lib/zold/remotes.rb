--- conflicted
+++ resolved
@@ -36,12 +36,8 @@
 # License:: MIT
 module Zold
   # All remotes
-<<<<<<< HEAD
   class Remotes < Dry::Struct
     attr_reader :mtime
-=======
-  class Remotes
->>>>>>> a1c922e6
     # The default TCP port all nodes are supposed to use.
     PORT = 4096
 
@@ -51,13 +47,11 @@
     # Default number of nodes to fetch.
     MAX_NODES = 16
 
-<<<<<<< HEAD
     attribute :file, Types::Strict::String
     attribute :network, Types::Strict::String.optional.default('test')
     attribute :mutex, Types::Any.optional.default(Mutex.new)
-
-=======
->>>>>>> a1c922e6
+    attribute :timeout, Types::Strict::Integer.optional.default(16)
+
     # Empty, for standalone mode
     class Empty < Remotes
       def initialize(_file)
@@ -119,13 +113,6 @@
       end
     end
 
-    def initialize(file:, network: 'test', mutex: Mutex.new, timeout: 16)
-      @file = file
-      @network = network
-      @mutex = mutex
-      @timeout = timeout
-    end
-
     def all
       list = load
       max_score = list.map { |r| r[:score] }.max || 0
@@ -142,10 +129,10 @@
     end
 
     def reset
-      FileUtils.mkdir_p(File.dirname(@file))
+      FileUtils.mkdir_p(File.dirname(file))
       FileUtils.copy(
         File.join(File.dirname(__FILE__), '../../resources/remotes'),
-        @file
+        file
       )
     end
 
@@ -165,15 +152,9 @@
       raise 'Port can\'t be negative' if port.negative?
       raise 'Port can\'t be over 65536' if port > 0xffff
       raise "#{host}:#{port} already exists" if exists?(host, port)
-<<<<<<< HEAD
-      list = load
-      list << { host: host.downcase, port: port, score: 0, errors: 0 }
-      save(list)
-=======
       modify do |list|
-        list + [{ host: host.downcase, port: port, score: 0 }]
-      end
->>>>>>> a1c922e6
+        list + [{ host: host.downcase, port: port, score: 0, errors: 0 }]
+      end
     end
 
     def remove(host, port = Remotes::PORT)
@@ -209,7 +190,7 @@
               network: @network
             )
             idx += 1
-            raise 'Took too long to execute' if (Time.now - start).round > @timeout
+            raise 'Took too long to execute' if (Time.now - start).round > timeout
           rescue StandardError => e
             error(r[:host], r[:port])
             errors = errors(r[:host], r[:port])
@@ -250,50 +231,8 @@
 
     private
 
-<<<<<<< HEAD
-    def if_present(host, port)
-      list = load
-      remote = list.find { |r| r[:host] == host.downcase && r[:port] == port }
-      return unless remote
-      yield remote
-      save(list)
-    end
-
-    def load
-      @mtime = File.mtime(_file)
+    def modify
       mutex.synchronize do
-        raw = CSV.read(_file).map do |row|
-          {
-            host: row[0],
-            port: row[1].to_i,
-            score: row[2].to_i,
-            errors: row[3].to_i
-          }
-        end
-        raw.reject { |r| !r[:host] || r[:port].zero? }.map do |r|
-          r[:home] = URI("http://#{r[:host]}:#{r[:port]}/")
-          r
-        end
-      end
-    end
-
-    def save(list)
-      mutex.synchronize do
-        AtomicFile.new(_file).write(
-          list.uniq { |r| "#{r[:host]}:#{r[:port]}" }.map do |r|
-            [
-              r[:host],
-              r[:port],
-              r[:score],
-              r[:errors]
-            ].join(',')
-          end.join("\n")
-        )
-      end
-      @mtime = File.mtime(_file)
-=======
-    def modify
-      @mutex.synchronize do
         save(yield(load))
       end
     end
@@ -308,24 +247,24 @@
     end
 
     def load
-      reset unless File.exist?(@file)
-      raw = CSV.read(@file).map do |r|
+      reset unless File.exist?(file)
+      @mtime = File.mtime(file)
+      raw = CSV.read(file).map do |row|
         {
-          host: r[0],
-          port: r[1].to_i,
-          score: r[2].to_i,
-          errors: r[3].to_i
+          host: row[0],
+          port: row[1].to_i,
+          score: row[2].to_i,
+          errors: row[3].to_i
         }
       end
       raw.reject { |r| !r[:host] || r[:port].zero? }.map do |r|
         r[:home] = URI("http://#{r[:host]}:#{r[:port]}/")
         r
       end
->>>>>>> a1c922e6
     end
 
     def save(list)
-      AtomicFile.new(@file).write(
+      AtomicFile.new(file).write(
         list.uniq { |r| "#{r[:host]}:#{r[:port]}" }.map do |r|
           [
             r[:host],
@@ -335,6 +274,7 @@
           ].join(',')
         end.join("\n")
       )
+      @mtime = File.mtime(file)
     end
   end
 end