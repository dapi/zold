<<<<<<< HEAD
# frozen_string_literal: true
=======
# Copyright (c) 2018 Yegor Bugayenko
#
# Permission is hereby granted, free of charge, to any person obtaining a copy
# of this software and associated documentation files (the 'Software'), to deal
# in the Software without restriction, including without limitation the rights
# to use, copy, modify, merge, publish, distribute, sublicense, and/or sell
# copies of the Software, and to permit persons to whom the Software is
# furnished to do so, subject to the following conditions:
#
# The above copyright notice and this permission notice shall be included in all
# copies or substantial portions of the Software.
#
# THE SOFTWARE IS PROVIDED 'AS IS', WITHOUT WARRANTY OF ANY KIND, EXPRESS OR
# IMPLIED, INCLUDING BUT NOT LIMITED TO THE WARRANTIES OF MERCHANTABILITY,
# FITNESS FOR A PARTICULAR PURPOSE AND NONINFINGEMENT. IN NO EVENT SHALL THE
# AUTHORS OR COPYRIGHT HOLDERS BE LIABLE FOR ANY CLAIM, DAMAGES OR OTHER
# LIABILITY, WHETHER IN AN ACTION OF CONTRACT, TORT OR OTHERWISE, ARISING FROM,
# OUT OF OR IN CONNECTION WITH THE SOFTWARE OR THE USE OR OTHER DEALINGS IN THE
# SOFTWARE.
>>>>>>> 3e9a8f2d

require 'semantic'
require_relative 'log'

module Zold
  # Read and write .zoldata/version.
  class VersionFile
    def initialize(path, log: Log::Verbose.new)
      @path = path
      @log = log
    end

    # @todo #285:30min Replace this stub with functionality.
    #  We need to run the script (`yield`) if the version of
    #  the script is between the saved version and the current one.
    def apply(version)
      @log.info("Version #{version} doesn't need to be applied.")
    end
  end
end<|MERGE_RESOLUTION|>--- conflicted
+++ resolved
@@ -1,6 +1,4 @@
-<<<<<<< HEAD
 # frozen_string_literal: true
-=======
 # Copyright (c) 2018 Yegor Bugayenko
 #
 # Permission is hereby granted, free of charge, to any person obtaining a copy
@@ -20,7 +18,6 @@
 # LIABILITY, WHETHER IN AN ACTION OF CONTRACT, TORT OR OTHERWISE, ARISING FROM,
 # OUT OF OR IN CONNECTION WITH THE SOFTWARE OR THE USE OR OTHER DEALINGS IN THE
 # SOFTWARE.
->>>>>>> 3e9a8f2d
 
 require 'semantic'
 require_relative 'log'
