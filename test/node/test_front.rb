--- conflicted
+++ resolved
@@ -167,44 +167,6 @@
     end
   end
 
-<<<<<<< HEAD
-  def app
-    Zold::Front
-  end
-
-  def http_score_header
-    app.settings.farm.best[0].reduced(16).to_s
-  end
-
-  def test_headers_are_being_set_correctly
-    FakeNode.new(log: test_log).run(['--ignore-score-weakness']) do |port|
-      response = Zold::Http.new(uri: URI("http://localhost:#{port}/"), score: nil).get
-      assert_equal(
-        'no-cache',
-        response.header['Cache-Control']
-      )
-      assert_equal(
-        'close',
-        response.header['Connection']
-      )
-      assert_equal(
-        app.settings.version,
-        response.header['X-Zold-Version']
-      )
-      assert_equal(
-        app.settings.protocol.to_s,
-        response.header[Zold::Http::PROTOCOL_HEADER]
-      )
-      assert_equal(
-        '*',
-        response.header['Access-Control-Allow-Origin']
-      )
-      assert_equal(
-        http_score_header,
-        response.header[Zold::Http::SCORE_HEADER]
-      )
-    end
-=======
   def test_performance
     start = Time.now
     total = 50
@@ -215,6 +177,39 @@
     end
     sec = (Time.now - start) / total
     test_log.info("Average response time is #{sec.round(2)}s")
->>>>>>> ce282a08
+  end
+
+  def app
+    Zold::Front
+  end
+
+  def test_headers_are_being_set_correctly
+    FakeNode.new(log: test_log).run(['--ignore-score-weakness']) do |port|
+      response = Zold::Http.new(uri: URI("http://localhost:#{port}/"), score: nil).get
+      assert_equal(
+        'no-cache',
+        response.header['Cache-Control']
+      )
+      assert_equal(
+        'close',
+        response.header['Connection']
+      )
+      assert_equal(
+        app.settings.version,
+        response.header['X-Zold-Version']
+      )
+      assert_equal(
+        app.settings.protocol.to_s,
+        response.header[Zold::Http::PROTOCOL_HEADER]
+      )
+      assert_equal(
+        '*',
+        response.header['Access-Control-Allow-Origin']
+      )
+      assert_equal(
+        app.new!.http_score_header.strip,
+        response.header[Zold::Http::SCORE_HEADER]
+      )
+    end
   end
 end